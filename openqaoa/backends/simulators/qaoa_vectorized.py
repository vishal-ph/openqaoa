--- conflicted
+++ resolved
@@ -682,32 +682,8 @@
         -------
             None
         """
-<<<<<<< HEAD
-        
-        if self.n_qubits > 0:
-            self.wavefn = np.zeros((2**self.n_qubits,),dtype=complex)
-            self.wavefn[0] = 1
-            self.wavefn = self.wavefn.reshape([2] * self.n_qubits)
-        else:
-            self.wavefn = []
-            
-        # Handle prepend state
-        if self.prepend_state is not None:
-
-            if isinstance(self.prepend_state, np.ndarray) and (np.shape(self.prepend_state) == np.shape(self.wavefn) or np.shape(self.prepend_state) == (2**self.n_qubits,)):
-                self.wavefn = self.prepend_state
-                self.wavefn = self.wavefn.reshape([2] * self.n_qubits)
-            else:
-                raise ValueError('Error : Unsupported prepend_state specified (Not an ndarray, not of shape (2**n,), or not of shape (2, 2, ..., 2)).')
-
-        # Handle init_hadamard
-        if self.init_hadamard:
-            for i in range(self.n_qubits):
-                self.apply_hadamard(i)
-=======
         # reset the wavefunction back to its initialisation state
         self.reset_circuit()
->>>>>>> 289fda0c
         
         # Assign angles and apply gates
         self.assign_angles(params)
