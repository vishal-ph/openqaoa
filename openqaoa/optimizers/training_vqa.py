--- conflicted
+++ resolved
@@ -32,14 +32,9 @@
 
 class OptimizeVQA(ABC):
     '''    
-<<<<<<< HEAD
     Training Class for optimizing VQA algorithm that wraps around VQABaseBackend and QAOAVariationalBaseParams objects.
     This function utilizes the `update_from_raw` of the QAOAVariationalBaseParams class and `expectation` method of 
     the VQABaseBackend class to create a wrapper callable which is passed into scipy.optimize.minimize for minimization.
-=======
-    Training Class for optimizing VQA algorithm based on VQABaseBackend.
-    This function utilizes the exepectation method of the backend class.
->>>>>>> 8ac6de5e
     Only the trainable parameters should be passed instead of the complete
     AbstractParams object. The construction is completely backend and type 
     of VQA agnostic. 
@@ -54,7 +49,6 @@
 
     Parameters
     ----------
-<<<<<<< HEAD
     vqa_object:
         Backend object of class VQABaseBackend which contains information on the backend used to perform computations, and the VQA circuit.
     
@@ -72,19 +66,6 @@
         1) Gradient free optimizer: BOBYQA, ImFil, Cobyla
         2) Gradient based optimizer: L-BFGS, ADAM (With parameter shift gradients)
         Note: Adam is not a part of scipy, it will added in a future version
-
-=======
-    vqa_object: 
-        An object of class basebackend which is responsible for constructing and 
-        executing the quantum circuit on the specified backend
-
-    variational_params: 
-        An object that keeps track of the varying parameters of a problem for a 
-        specific parameterisation.
-
-    optimizer_dict:
-        All extra parameters needed for customising the optimising, as a dictionary
->>>>>>> 8ac6de5e
     '''
 
     def __init__(self,
@@ -155,11 +136,6 @@
 
     def optimize_this(self, x):
         '''
-<<<<<<< HEAD
-        A function wrapper for the qaoa cost method of the class
-        VQABaseBackend. This callable function will be passed as argument to be 
-        optimized by scipy.optimize.minimize, and store the result of each evaluation. 
-=======
         A function wrapper to execute the circuit in the backend. This function 
         will be passed as argument to be optimized by scipy optimize. There are
         that log the outputs from the backend object depending on whether the 
@@ -170,21 +146,16 @@
             #. Appends the cost value after each iteration in the optimization process to ``self.cost_progress`` list
             #. Checks if ``self.vqa`` has the ``self.counts`` attribute. If it exists, appends the counts of each state for that circuit evaluation to ``self.count_progress`` list.
             #. Checks if ``self.vqa`` has the ``self.probability`` attribute. If it exists, appends the probability of each state for that circuit evaluation to ``self.count_progress`` list.
->>>>>>> 8ac6de5e
 
         Parameters
         ----------
         x: 
-<<<<<<< HEAD
             Parameters (a list of floats) over which optimization is performed.
 
         Returns 
         -------
         cost value: 
             Cost value which is evaluated on the declared backend.
-=======
-            parameters over which optimization is performed
->>>>>>> 8ac6de5e
 
         Returns
         -------
@@ -299,38 +270,18 @@
 
     Parameters
     ----------
-<<<<<<< HEAD
     vqa_object:
         Backend object of class VQABaseBackend which contains information on the backend used to perform computations, and the VQA circuit.
     
     variational_params:
         Object of class QAOAVariationalBaseParams, which contains information on the circuit to be executed,  the type of parametrisation, and the angles of the VQA circuit.
-=======
-    vqa_object: 
-        An object of class basebackend which is responsible for constructing and 
-        executing the quantum circuit on the specified backend
->>>>>>> 8ac6de5e
-
-    variational_params: 
-        An object that keeps track of the varying parameters for a specific 
-        parameterisation.
 
     optimizer_dict:
-<<<<<<< HEAD
         jac: 
             gradient as `Callable` if defined. else None
 
         hess: 
             hessian as `Callable` if defined. else None
-=======
-        * jac
-        
-            * gradient as ``Callable``, if defined else ``None``
-
-        * hess
-        
-            * hessian as ``Callable``, if defined else ``None``
->>>>>>> 8ac6de5e
 
         * bounds
         
@@ -506,21 +457,11 @@
 
     Parameters
     ----------
-<<<<<<< HEAD
     vqa_object:
         Backend object of class VQABaseBackend which contains information on the backend used to perform computations, and the VQA circuit.
     
     variational_params:
         Object of class QAOAVariationalBaseParams, which contains information on the circuit to be executed,  the type of parametrisation, and the angles of the VQA circuit.
-=======
-    vqa_object: 
-        An object of class basebackend which is responsible for constructing and 
-        executing the quantum circuit on the specified backend
->>>>>>> 8ac6de5e
-
-    variational_params: 
-        An object that keeps track of the varying parameters for a specific 
-        parameterisation.
 
     optimizer_dict:
         * jac
